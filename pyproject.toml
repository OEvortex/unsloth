[build-system]
requires = ["setuptools", "setuptools-scm"]
build-backend = "setuptools.build_meta"

[project]
name = "unsloth"
dynamic = ["version"]
description = "2-5X faster LLM finetuning"
readme = "README.md"
requires-python = ">=3.9,<3.13"
license = {file = "LICENSE"}
keywords = ["ai", "llm",]
authors = [
    {email = "info@unsloth.ai"},
    {name = "Unsloth AI team"},
]
maintainers = [
    {name = "Daniel Han", email = "danielhanchen@gmail.com"},
    {name = "Michael Han", email = "info@unsloth.ai"},
]
classifiers = [
    "Programming Language :: Python",
]

[tool.setuptools.dynamic]
version = {attr = "unsloth.models._utils.__version__"}

[tool.setuptools]
include-package-data = false

[tool.setuptools.packages.find]
exclude = ["images*"]

[project.optional-dependencies]
triton = [
    "triton @ https://github.com/woct0rdho/triton-windows/releases/download/v3.2.0-windows.post10/triton-3.2.0-cp39-cp39-win_amd64.whl ; python_version=='3.9' and platform_system == 'Windows'",
    "triton @ https://github.com/woct0rdho/triton-windows/releases/download/v3.2.0-windows.post10/triton-3.2.0-cp310-cp310-win_amd64.whl ; python_version=='3.10' and platform_system == 'Windows'",
    "triton @ https://github.com/woct0rdho/triton-windows/releases/download/v3.2.0-windows.post10/triton-3.2.0-cp311-cp311-win_amd64.whl ; python_version=='3.11' and platform_system == 'Windows'",
    "triton @ https://github.com/woct0rdho/triton-windows/releases/download/v3.2.0-windows.post10/triton-3.2.0-cp312-cp312-win_amd64.whl ; python_version=='3.12' and platform_system == 'Windows'"
]

huggingface = [
<<<<<<< HEAD
    "unsloth_zoo>=2025.3.5",
=======
    "unsloth_zoo>=2025.3.7",
>>>>>>> 8d7662e4
    "packaging",
    "tyro",
    "transformers>=4.46.1,!=4.47.0",
    "datasets>=2.16.0",
    "sentencepiece>=0.2.0",
    "tqdm",
    "psutil",
    "wheel>=0.42.0",
    "numpy",
    "accelerate>=0.34.1",
    "trl>=0.7.9,!=0.9.0,!=0.9.1,!=0.9.2,!=0.9.3,!=0.15.0,<=0.15.2",
    "peft>=0.7.1,!=0.11.0",
    "protobuf<4.0.0",
    "huggingface_hub",
    "hf_transfer",
    "unsloth[triton]",
]
windows=[
    "unsloth[huggingface]",
    "bitsandbytes>=0.41.1 ; platform_system == 'Windows'",
    "xformers>=0.0.22.post7 ; platform_system == 'Windows'",
]
cu118only = [
    "xformers @ https://download.pytorch.org/whl/cu118/xformers-0.0.22.post7%2Bcu118-cp39-cp39-manylinux2014_x86_64.whl ; python_version=='3.9' and platform_system == 'Linux'",
    "xformers @ https://download.pytorch.org/whl/cu118/xformers-0.0.22.post7%2Bcu118-cp310-cp310-manylinux2014_x86_64.whl ; python_version=='3.10' and platform_system == 'Linux'",
    "xformers @ https://download.pytorch.org/whl/cu118/xformers-0.0.22.post7%2Bcu118-cp311-cp311-manylinux2014_x86_64.whl ; python_version=='3.11' and platform_system == 'Linux'",
]
cu121only = [
    "xformers @ https://download.pytorch.org/whl/cu121/xformers-0.0.22.post7-cp39-cp39-manylinux2014_x86_64.whl ; python_version=='3.9' and platform_system == 'Linux'",
    "xformers @ https://download.pytorch.org/whl/cu121/xformers-0.0.22.post7-cp310-cp310-manylinux2014_x86_64.whl ; python_version=='3.10' and platform_system == 'Linux'",
    "xformers @ https://download.pytorch.org/whl/cu121/xformers-0.0.22.post7-cp311-cp311-manylinux2014_x86_64.whl ; python_version=='3.11' and platform_system == 'Linux'",
]
cu118onlytorch211 = [
    "xformers @ https://download.pytorch.org/whl/cu118/xformers-0.0.23%2Bcu118-cp39-cp39-manylinux2014_x86_64.whl ; python_version=='3.9' and platform_system == 'Linux'",
    "xformers @ https://download.pytorch.org/whl/cu118/xformers-0.0.23%2Bcu118-cp310-cp310-manylinux2014_x86_64.whl ; python_version=='3.10' and platform_system == 'Linux'",
    "xformers @ https://download.pytorch.org/whl/cu118/xformers-0.0.23%2Bcu118-cp311-cp311-manylinux2014_x86_64.whl ; python_version=='3.11' and platform_system == 'Linux'",
]
cu121onlytorch211 = [
    "xformers @ https://download.pytorch.org/whl/cu121/xformers-0.0.23-cp39-cp39-manylinux2014_x86_64.whl ; python_version=='3.9' and platform_system == 'Linux'",
    "xformers @ https://download.pytorch.org/whl/cu121/xformers-0.0.23-cp310-cp310-manylinux2014_x86_64.whl ; python_version=='3.10' and platform_system == 'Linux'",
    "xformers @ https://download.pytorch.org/whl/cu121/xformers-0.0.23-cp311-cp311-manylinux2014_x86_64.whl ; python_version=='3.11' and platform_system == 'Linux'",
]
cu118onlytorch212 = [
    "xformers @ https://download.pytorch.org/whl/cu118/xformers-0.0.23.post1%2Bcu118-cp39-cp39-manylinux2014_x86_64.whl ; python_version=='3.9' and platform_system == 'Linux'",
    "xformers @ https://download.pytorch.org/whl/cu118/xformers-0.0.23.post1%2Bcu118-cp310-cp310-manylinux2014_x86_64.whl ; python_version=='3.10' and platform_system == 'Linux'",
    "xformers @ https://download.pytorch.org/whl/cu118/xformers-0.0.23.post1%2Bcu118-cp311-cp311-manylinux2014_x86_64.whl ; python_version=='3.11' and platform_system == 'Linux'",
]
cu121onlytorch212 = [
    "xformers @ https://download.pytorch.org/whl/cu121/xformers-0.0.23.post1-cp39-cp39-manylinux2014_x86_64.whl ; python_version=='3.9' and platform_system == 'Linux'",
    "xformers @ https://download.pytorch.org/whl/cu121/xformers-0.0.23.post1-cp310-cp310-manylinux2014_x86_64.whl ; python_version=='3.10' and platform_system == 'Linux'",
    "xformers @ https://download.pytorch.org/whl/cu121/xformers-0.0.23.post1-cp311-cp311-manylinux2014_x86_64.whl ; python_version=='3.11' and platform_system == 'Linux'",
]
cu118onlytorch220 = [
    "xformers @ https://download.pytorch.org/whl/cu118/xformers-0.0.24%2Bcu118-cp39-cp39-manylinux2014_x86_64.whl ; python_version=='3.9' and platform_system == 'Linux'",
    "xformers @ https://download.pytorch.org/whl/cu118/xformers-0.0.24%2Bcu118-cp310-cp310-manylinux2014_x86_64.whl ; python_version=='3.10' and platform_system == 'Linux'",
    "xformers @ https://download.pytorch.org/whl/cu118/xformers-0.0.24%2Bcu118-cp311-cp311-manylinux2014_x86_64.whl ; python_version=='3.11' and platform_system == 'Linux'",
]
cu121onlytorch220 = [
    "xformers @ https://download.pytorch.org/whl/cu121/xformers-0.0.24-cp39-cp39-manylinux2014_x86_64.whl ; python_version=='3.9' and platform_system == 'Linux'",
    "xformers @ https://download.pytorch.org/whl/cu121/xformers-0.0.24-cp310-cp310-manylinux2014_x86_64.whl ; python_version=='3.10' and platform_system == 'Linux'",
    "xformers @ https://download.pytorch.org/whl/cu121/xformers-0.0.24-cp311-cp311-manylinux2014_x86_64.whl ; python_version=='3.11' and platform_system == 'Linux'",
]
cu118onlytorch230 = [
    "xformers @ https://download.pytorch.org/whl/cu118/xformers-0.0.27%2Bcu118-cp39-cp39-manylinux2014_x86_64.whl ; python_version=='3.9' and platform_system == 'Linux'",
    "xformers @ https://download.pytorch.org/whl/cu118/xformers-0.0.27%2Bcu118-cp310-cp310-manylinux2014_x86_64.whl ; python_version=='3.10' and platform_system == 'Linux'",
    "xformers @ https://download.pytorch.org/whl/cu118/xformers-0.0.27%2Bcu118-cp311-cp311-manylinux2014_x86_64.whl ; python_version=='3.11' and platform_system == 'Linux'",
    "xformers @ https://download.pytorch.org/whl/cu118/xformers-0.0.27%2Bcu118-cp312-cp312-manylinux2014_x86_64.whl ; python_version=='3.12' and platform_system == 'Linux'",
]
cu121onlytorch230 = [
    "xformers @ https://download.pytorch.org/whl/cu121/xformers-0.0.27-cp39-cp39-manylinux2014_x86_64.whl ; python_version=='3.9' and platform_system == 'Linux'",
    "xformers @ https://download.pytorch.org/whl/cu121/xformers-0.0.27-cp310-cp310-manylinux2014_x86_64.whl ; python_version=='3.10' and platform_system == 'Linux'",
    "xformers @ https://download.pytorch.org/whl/cu121/xformers-0.0.27-cp311-cp311-manylinux2014_x86_64.whl ; python_version=='3.11' and platform_system == 'Linux'",
    "xformers @ https://download.pytorch.org/whl/cu121/xformers-0.0.27-cp312-cp312-manylinux2014_x86_64.whl ; python_version=='3.12' and platform_system == 'Linux'",
]
cu118onlytorch240 = [
    "xformers @ https://download.pytorch.org/whl/cu118/xformers-0.0.27.post2%2Bcu118-cp39-cp39-manylinux2014_x86_64.whl ; python_version=='3.9' and platform_system == 'Linux'",
    "xformers @ https://download.pytorch.org/whl/cu118/xformers-0.0.27.post2%2Bcu118-cp310-cp310-manylinux2014_x86_64.whl ; python_version=='3.10' and platform_system == 'Linux'",
    "xformers @ https://download.pytorch.org/whl/cu118/xformers-0.0.27.post2%2Bcu118-cp311-cp311-manylinux2014_x86_64.whl ; python_version=='3.11' and platform_system == 'Linux'",
    "xformers @ https://download.pytorch.org/whl/cu118/xformers-0.0.27.post2%2Bcu118-cp312-cp312-manylinux2014_x86_64.whl ; python_version=='3.12' and platform_system == 'Linux'",
]
cu121onlytorch240 = [
    "xformers @ https://download.pytorch.org/whl/cu121/xformers-0.0.28.post1-cp39-cp39-manylinux_2_28_x86_64.whl ; python_version=='3.9' and platform_system == 'Linux'",
    "xformers @ https://download.pytorch.org/whl/cu121/xformers-0.0.28.post1-cp310-cp310-manylinux_2_28_x86_64.whl ; python_version=='3.10' and platform_system == 'Linux'",
    "xformers @ https://download.pytorch.org/whl/cu121/xformers-0.0.28.post1-cp311-cp311-manylinux_2_28_x86_64.whl ; python_version=='3.11' and platform_system == 'Linux'",
    "xformers @ https://download.pytorch.org/whl/cu121/xformers-0.0.28.post1-cp312-cp312-manylinux_2_28_x86_64.whl ; python_version=='3.12' and platform_system == 'Linux'",
]
cu124onlytorch240 = [
    "xformers @ https://download.pytorch.org/whl/cu124/xformers-0.0.28.post1-cp39-cp39-manylinux_2_28_x86_64.whl ; python_version=='3.9' and platform_system == 'Linux'",
    "xformers @ https://download.pytorch.org/whl/cu124/xformers-0.0.28.post1-cp310-cp310-manylinux_2_28_x86_64.whl ; python_version=='3.10' and platform_system == 'Linux'",
    "xformers @ https://download.pytorch.org/whl/cu124/xformers-0.0.28.post1-cp311-cp311-manylinux_2_28_x86_64.whl ; python_version=='3.11' and platform_system == 'Linux'",
    "xformers @ https://download.pytorch.org/whl/cu124/xformers-0.0.28.post1-cp312-cp312-manylinux_2_28_x86_64.whl ; python_version=='3.12' and platform_system == 'Linux'",
    "xformers @ https://download.pytorch.org/whl/cu124/xformers-0.0.28.post1-cp39-cp39-win_amd64.whl ; python_version=='3.9' and platform_system == 'Windows'",
    "xformers @ https://download.pytorch.org/whl/cu124/xformers-0.0.28.post1-cp310-cp310-win_amd64.whl ; python_version=='3.10' and platform_system == 'Windows'",
    "xformers @ https://download.pytorch.org/whl/cu124/xformers-0.0.28.post1-cp311-cp311-win_amd64.whl ; python_version=='3.11' and platform_system == 'Windows'",
    "xformers @ https://download.pytorch.org/whl/cu124/xformers-0.0.28.post1-cp312-cp312-win_amd64.whl ; python_version=='3.12' and platform_system == 'Windows'",
]
cu118onlytorch250 = [
    "xformers @ https://download.pytorch.org/whl/cu118/xformers-0.0.28.post2-cp39-cp39-manylinux_2_28_x86_64.whl ; python_version=='3.9' and platform_system == 'Linux'",
    "xformers @ https://download.pytorch.org/whl/cu118/xformers-0.0.28.post2-cp310-cp310-manylinux_2_28_x86_64.whl ; python_version=='3.10' and platform_system == 'Linux'",
    "xformers @ https://download.pytorch.org/whl/cu118/xformers-0.0.28.post2-cp311-cp311-manylinux_2_28_x86_64.whl ; python_version=='3.11' and platform_system == 'Linux'",
    "xformers @ https://download.pytorch.org/whl/cu118/xformers-0.0.28.post2-cp312-cp312-manylinux_2_28_x86_64.whl ; python_version=='3.12' and platform_system == 'Linux'",
]
cu121onlytorch250 = [
    "xformers @ https://download.pytorch.org/whl/cu121/xformers-0.0.28.post2-cp39-cp39-manylinux_2_28_x86_64.whl ; python_version=='3.9' and platform_system == 'Linux'",
    "xformers @ https://download.pytorch.org/whl/cu121/xformers-0.0.28.post2-cp310-cp310-manylinux_2_28_x86_64.whl ; python_version=='3.10' and platform_system == 'Linux'",
    "xformers @ https://download.pytorch.org/whl/cu121/xformers-0.0.28.post2-cp311-cp311-manylinux_2_28_x86_64.whl ; python_version=='3.11' and platform_system == 'Linux'",
    "xformers @ https://download.pytorch.org/whl/cu121/xformers-0.0.28.post2-cp312-cp312-manylinux_2_28_x86_64.whl ; python_version=='3.12' and platform_system == 'Linux'",
]
cu124onlytorch250 = [
    "xformers @ https://download.pytorch.org/whl/cu124/xformers-0.0.28.post2-cp39-cp39-manylinux_2_28_x86_64.whl ; python_version=='3.9' and platform_system == 'Linux'",
    "xformers @ https://download.pytorch.org/whl/cu124/xformers-0.0.28.post2-cp310-cp310-manylinux_2_28_x86_64.whl ; python_version=='3.10' and platform_system == 'Linux'",
    "xformers @ https://download.pytorch.org/whl/cu124/xformers-0.0.28.post2-cp311-cp311-manylinux_2_28_x86_64.whl ; python_version=='3.11' and platform_system == 'Linux'",
    "xformers @ https://download.pytorch.org/whl/cu124/xformers-0.0.28.post2-cp312-cp312-manylinux_2_28_x86_64.whl ; python_version=='3.12' and platform_system == 'Linux'",
    "xformers @ https://download.pytorch.org/whl/cu124/xformers-0.0.28.post2-cp39-cp39-win_amd64.whl ; python_version=='3.9' and platform_system == 'Windows'",
    "xformers @ https://download.pytorch.org/whl/cu124/xformers-0.0.28.post2-cp310-cp310-win_amd64.whl ; python_version=='3.10' and platform_system == 'Windows'",
    "xformers @ https://download.pytorch.org/whl/cu124/xformers-0.0.28.post2-cp311-cp311-win_amd64.whl ; python_version=='3.11' and platform_system == 'Windows'",
    "xformers @ https://download.pytorch.org/whl/cu124/xformers-0.0.28.post2-cp312-cp312-win_amd64.whl ; python_version=='3.12' and platform_system == 'Windows'",
]
cu118onlytorch251 = [
    "xformers @ https://download.pytorch.org/whl/cu118/xformers-0.0.29.post1-cp39-cp39-manylinux_2_28_x86_64.whl ; python_version=='3.9' and platform_system == 'Linux'",
    "xformers @ https://download.pytorch.org/whl/cu118/xformers-0.0.29.post1-cp310-cp310-manylinux_2_28_x86_64.whl ; python_version=='3.10' and platform_system == 'Linux'",
    "xformers @ https://download.pytorch.org/whl/cu118/xformers-0.0.29.post1-cp311-cp311-manylinux_2_28_x86_64.whl ; python_version=='3.11' and platform_system == 'Linux'",
    "xformers @ https://download.pytorch.org/whl/cu118/xformers-0.0.29.post1-cp312-cp312-manylinux_2_28_x86_64.whl ; python_version=='3.12' and platform_system == 'Linux'",
]
cu121onlytorch251 = [
    "xformers @ https://download.pytorch.org/whl/cu121/xformers-0.0.29.post1-cp39-cp39-manylinux_2_28_x86_64.whl ; python_version=='3.9' and platform_system == 'Linux'",
    "xformers @ https://download.pytorch.org/whl/cu121/xformers-0.0.29.post1-cp310-cp310-manylinux_2_28_x86_64.whl ; python_version=='3.10' and platform_system == 'Linux'",
    "xformers @ https://download.pytorch.org/whl/cu121/xformers-0.0.29.post1-cp311-cp311-manylinux_2_28_x86_64.whl ; python_version=='3.11' and platform_system == 'Linux'",
    "xformers @ https://download.pytorch.org/whl/cu121/xformers-0.0.29.post1-cp312-cp312-manylinux_2_28_x86_64.whl ; python_version=='3.12' and platform_system == 'Linux'",
]
cu124onlytorch251 = [
    "xformers @ https://download.pytorch.org/whl/cu124/xformers-0.0.29.post1-cp39-cp39-manylinux_2_28_x86_64.whl ; python_version=='3.9' and platform_system == 'Linux'",
    "xformers @ https://download.pytorch.org/whl/cu124/xformers-0.0.29.post1-cp310-cp310-manylinux_2_28_x86_64.whl ; python_version=='3.10' and platform_system == 'Linux'",
    "xformers @ https://download.pytorch.org/whl/cu124/xformers-0.0.29.post1-cp311-cp311-manylinux_2_28_x86_64.whl ; python_version=='3.11' and platform_system == 'Linux'",
    "xformers @ https://download.pytorch.org/whl/cu124/xformers-0.0.29.post1-cp312-cp312-manylinux_2_28_x86_64.whl ; python_version=='3.12' and platform_system == 'Linux'",
    "xformers @ https://download.pytorch.org/whl/cu124/xformers-0.0.29.post1-cp39-cp39-win_amd64.whl ; python_version=='3.9' and platform_system == 'Windows'",
    "xformers @ https://download.pytorch.org/whl/cu124/xformers-0.0.29.post1-cp310-cp310-win_amd64.whl ; python_version=='3.10' and platform_system == 'Windows'",
    "xformers @ https://download.pytorch.org/whl/cu124/xformers-0.0.29.post1-cp311-cp311-win_amd64.whl ; python_version=='3.11' and platform_system == 'Windows'",
    "xformers @ https://download.pytorch.org/whl/cu124/xformers-0.0.29.post1-cp312-cp312-win_amd64.whl ; python_version=='3.12' and platform_system == 'Windows'",
]
cu118onlytorch260 = [
    "xformers @ https://download.pytorch.org/whl/cu118/xformers-0.0.29.post3-cp39-cp39-manylinux_2_28_x86_64.whl ; python_version=='3.9' and platform_system == 'Linux'",
    "xformers @ https://download.pytorch.org/whl/cu118/xformers-0.0.29.post3-cp310-cp310-manylinux_2_28_x86_64.whl ; python_version=='3.10' and platform_system == 'Linux'",
    "xformers @ https://download.pytorch.org/whl/cu118/xformers-0.0.29.post3-cp311-cp311-manylinux_2_28_x86_64.whl ; python_version=='3.11' and platform_system == 'Linux'",
    "xformers @ https://download.pytorch.org/whl/cu118/xformers-0.0.29.post3-cp312-cp312-manylinux_2_28_x86_64.whl ; python_version=='3.12' and platform_system == 'Linux'",
]
cu124onlytorch260 = [
    "xformers @ https://download.pytorch.org/whl/cu124/xformers-0.0.29.post3-cp39-cp39-manylinux_2_28_x86_64.whl ; python_version=='3.9' and platform_system == 'Linux'",
    "xformers @ https://download.pytorch.org/whl/cu124/xformers-0.0.29.post3-cp310-cp310-manylinux_2_28_x86_64.whl ; python_version=='3.10' and platform_system == 'Linux'",
    "xformers @ https://download.pytorch.org/whl/cu124/xformers-0.0.29.post3-cp311-cp311-manylinux_2_28_x86_64.whl ; python_version=='3.11' and platform_system == 'Linux'",
    "xformers @ https://download.pytorch.org/whl/cu124/xformers-0.0.29.post3-cp312-cp312-manylinux_2_28_x86_64.whl ; python_version=='3.12' and platform_system == 'Linux'",
    "xformers @ https://download.pytorch.org/whl/cu124/xformers-0.0.29.post3-cp39-cp39-win_amd64.whl ; python_version=='3.9' and platform_system == 'Windows'",
    "xformers @ https://download.pytorch.org/whl/cu124/xformers-0.0.29.post3-cp310-cp310-win_amd64.whl ; python_version=='3.10' and platform_system == 'Windows'",
    "xformers @ https://download.pytorch.org/whl/cu124/xformers-0.0.29.post3-cp311-cp311-win_amd64.whl ; python_version=='3.11' and platform_system == 'Windows'",
    "xformers @ https://download.pytorch.org/whl/cu124/xformers-0.0.29.post3-cp312-cp312-win_amd64.whl ; python_version=='3.12' and platform_system == 'Windows'",
]
cu126onlytorch260 = [
    "xformers @ https://download.pytorch.org/whl/cu126/xformers-0.0.29.post3-cp39-cp39-manylinux_2_28_x86_64.whl ; python_version=='3.9' and platform_system == 'Linux'",
    "xformers @ https://download.pytorch.org/whl/cu126/xformers-0.0.29.post3-cp310-cp310-manylinux_2_28_x86_64.whl ; python_version=='3.10' and platform_system == 'Linux'",
    "xformers @ https://download.pytorch.org/whl/cu126/xformers-0.0.29.post3-cp311-cp311-manylinux_2_28_x86_64.whl ; python_version=='3.11' and platform_system == 'Linux'",
    "xformers @ https://download.pytorch.org/whl/cu126/xformers-0.0.29.post3-cp312-cp312-manylinux_2_28_x86_64.whl ; python_version=='3.12' and platform_system == 'Linux'",
    "xformers @ https://download.pytorch.org/whl/cu126/xformers-0.0.29.post3-cp39-cp39-win_amd64.whl ; python_version=='3.9' and platform_system == 'Windows'",
    "xformers @ https://download.pytorch.org/whl/cu126/xformers-0.0.29.post3-cp310-cp310-win_amd64.whl ; python_version=='3.10' and platform_system == 'Windows'",
    "xformers @ https://download.pytorch.org/whl/cu126/xformers-0.0.29.post3-cp311-cp311-win_amd64.whl ; python_version=='3.11' and platform_system == 'Windows'",
    "xformers @ https://download.pytorch.org/whl/cu126/xformers-0.0.29.post3-cp312-cp312-win_amd64.whl ; python_version=='3.12' and platform_system == 'Windows'",
]
cu118 = [
    "unsloth[huggingface]",
    "bitsandbytes>=0.43.3",
    "unsloth[cu118only]",
]
cu121 = [
    "unsloth[huggingface]",
    "bitsandbytes>=0.43.3",
    "unsloth[cu121only]",
]
cu118-torch211 = [
    "unsloth[huggingface]",
    "bitsandbytes>=0.43.3",
    "unsloth[cu118onlytorch211]",
]
cu121-torch211 = [
    "unsloth[huggingface]",
    "bitsandbytes>=0.43.3",
    "unsloth[cu121onlytorch211]",
]
cu118-torch212 = [
    "unsloth[huggingface]",
    "bitsandbytes>=0.43.3",
    "unsloth[cu118onlytorch212]",
]
cu121-torch212 = [
    "unsloth[huggingface]",
    "bitsandbytes>=0.43.3",
    "unsloth[cu121onlytorch212]",
]
cu118-torch220 = [
    "unsloth[huggingface]",
    "bitsandbytes>=0.43.3",
    "unsloth[cu118onlytorch220]",
]
cu121-torch220 = [
    "unsloth[huggingface]",
    "bitsandbytes>=0.43.3",
    "unsloth[cu121onlytorch220]",
]
cu118-torch230 = [
    "unsloth[huggingface]",
    "bitsandbytes>=0.43.3",
    "unsloth[cu118onlytorch230]",
]
cu121-torch230 = [
    "unsloth[huggingface]",
    "bitsandbytes>=0.43.3",
    "unsloth[cu121onlytorch230]",
]
cu118-torch240 = [
    "unsloth[huggingface]",
    "bitsandbytes>=0.43.3",
    "unsloth[cu118onlytorch240]",
]
cu121-torch240 = [
    "unsloth[huggingface]",
    "bitsandbytes>=0.43.3",
    "unsloth[cu121onlytorch240]",
]
cu124-torch240 = [
    "unsloth[huggingface]",
    "bitsandbytes>=0.43.3",
    "unsloth[cu124onlytorch240]",
]
cu118-torch250 = [
    "unsloth[huggingface]",
    "bitsandbytes>=0.43.3",
    "unsloth[cu118onlytorch250]",
]
cu121-torch250 = [
    "unsloth[huggingface]",
    "bitsandbytes>=0.43.3",
    "unsloth[cu121onlytorch250]",
]
cu124-torch250 = [
    "unsloth[huggingface]",
    "bitsandbytes>=0.43.3",
    "unsloth[cu124onlytorch250]",
]
cu118-torch251 = [
    "unsloth[huggingface]",
    "bitsandbytes>=0.43.3",
    "unsloth[cu118onlytorch251]",
]
cu121-torch251 = [
    "unsloth[huggingface]",
    "bitsandbytes>=0.43.3",
    "unsloth[cu121onlytorch251]",
]
cu124-torch251 = [
    "unsloth[huggingface]",
    "bitsandbytes>=0.43.3",
    "unsloth[cu124onlytorch251]",
]
cu118-torch260 = [
    "unsloth[huggingface]",
    "bitsandbytes>=0.45.1",
    "unsloth[cu118onlytorch260]",
]
cu124-torch260 = [
    "unsloth[huggingface]",
    "bitsandbytes>=0.45.1",
    "unsloth[cu124onlytorch260]",
]
cu126-torch260 = [
    "unsloth[huggingface]",
    "bitsandbytes>=0.45.1",
    "unsloth[cu126onlytorch260]",
]
kaggle = [
    "unsloth[huggingface]",
]
kaggle-new = [
    "unsloth[huggingface]",
    "bitsandbytes>=0.43.3",
]
conda = [
    "unsloth[huggingface]",
]
colab-torch211 = [
    "unsloth[huggingface]",
    "bitsandbytes>=0.43.3",
    "unsloth[cu121onlytorch211]",
]
colab-ampere-torch211 = [
    "unsloth[huggingface]",
    "bitsandbytes>=0.43.3",
    "unsloth[cu121onlytorch211]",
    "packaging",
    "ninja",
    "flash-attn>=2.6.3",
]
colab-torch220 = [
    "unsloth[huggingface]",
    "bitsandbytes>=0.43.3",
    "unsloth[cu121onlytorch220]",
]
colab-ampere-torch220 = [
    "unsloth[huggingface]",
    "bitsandbytes>=0.43.3",
    "unsloth[cu121onlytorch220]",
    "packaging",
    "ninja",
    "flash-attn>=2.6.3",
]
colab-new = [
<<<<<<< HEAD
    "unsloth_zoo>=2025.3.5",
=======
    "unsloth_zoo>=2025.3.7",
>>>>>>> 8d7662e4
    "packaging",
    "tyro",
    "transformers>=4.46.1,!=4.47.0",
    "datasets>=2.16.0",
    "sentencepiece>=0.2.0",
    "tqdm",
    "psutil",
    "wheel>=0.42.0",
    "numpy",
    "protobuf<4.0.0",
    "huggingface_hub",
    "hf_transfer",
    "bitsandbytes>=0.43.3",
    "unsloth[triton]",
]
colab-no-deps = [
    "accelerate>=0.34.1",
    "trl>=0.7.9,!=0.9.0,!=0.9.1,!=0.9.2,!=0.9.3,!=0.15.0,<=0.15.2",
    "peft>=0.7.1",
    "xformers",
    "bitsandbytes>=0.46.1",
    "protobuf<4.0.0",
]
colab = [
    "unsloth[cu121]",
]
flashattention = [
    "packaging ; platform_system == 'Linux'",
    "ninja ; platform_system == 'Linux'",
    "flash-attn>=2.6.3 ; platform_system == 'Linux'",
]
colab-ampere = [
    "unsloth[colab-ampere-torch220]",
    "unsloth[flashattention]",
]
cu118-ampere = [
    "unsloth[huggingface]",
    "bitsandbytes>=0.43.3",
    "unsloth[cu118only]",
    "unsloth[flashattention]",
]
cu121-ampere = [
    "unsloth[huggingface]",
    "bitsandbytes>=0.43.3",
    "unsloth[cu121only]",
    "unsloth[flashattention]",
]
cu118-ampere-torch211 = [
    "unsloth[huggingface]",
    "bitsandbytes>=0.43.3",
    "unsloth[cu118onlytorch211]",
    "unsloth[flashattention]",
]
cu121-ampere-torch211 = [
    "unsloth[huggingface]",
    "bitsandbytes>=0.43.3",
    "unsloth[cu121onlytorch211]",
    "unsloth[flashattention]",
]
cu118-ampere-torch220 = [
    "unsloth[huggingface]",
    "bitsandbytes>=0.43.3",
    "unsloth[cu118onlytorch220]",
    "unsloth[flashattention]",
]
cu121-ampere-torch220 = [
    "unsloth[huggingface]",
    "bitsandbytes>=0.43.3",
    "unsloth[cu121onlytorch220]",
    "unsloth[flashattention]",
]
cu118-ampere-torch230 = [
    "unsloth[huggingface]",
    "bitsandbytes>=0.43.3",
    "unsloth[cu118onlytorch230]",
    "unsloth[flashattention]",
]
cu121-ampere-torch230 = [
    "unsloth[huggingface]",
    "bitsandbytes>=0.43.3",
    "unsloth[cu121onlytorch230]",
    "unsloth[flashattention]",
]
cu118-ampere-torch240 = [
    "unsloth[huggingface]",
    "bitsandbytes>=0.43.3",
    "unsloth[cu118onlytorch240]",
    "unsloth[flashattention]",
]
cu121-ampere-torch240 = [
    "unsloth[huggingface]",
    "bitsandbytes>=0.43.3",
    "unsloth[cu121onlytorch240]",
    "unsloth[flashattention]",
]
cu124-ampere-torch240 = [
    "unsloth[huggingface]",
    "bitsandbytes>=0.43.3",
    "unsloth[cu124onlytorch240]",
    "unsloth[flashattention]",
]
cu118-ampere-torch250 = [
    "unsloth[huggingface]",
    "bitsandbytes>=0.43.3",
    "unsloth[cu118onlytorch250]",
    "unsloth[flashattention]",
]
cu121-ampere-torch250 = [
    "unsloth[huggingface]",
    "bitsandbytes>=0.43.3",
    "unsloth[cu121onlytorch250]",
    "unsloth[flashattention]",
]
cu124-ampere-torch250 = [
    "unsloth[huggingface]",
    "bitsandbytes>=0.43.3",
    "unsloth[cu124onlytorch250]",
    "unsloth[flashattention]",
]
cu118-ampere-torch251 = [
    "unsloth[huggingface]",
    "bitsandbytes>=0.43.3",
    "unsloth[cu118onlytorch251]",
    "unsloth[flashattention]",
]
cu121-ampere-torch251 = [
    "unsloth[huggingface]",
    "bitsandbytes>=0.43.3",
    "unsloth[cu121onlytorch251]",
    "unsloth[flashattention]",
]
cu124-ampere-torch251 = [
    "unsloth[huggingface]",
    "bitsandbytes>=0.43.3",
    "unsloth[cu124onlytorch251]",
    "unsloth[flashattention]",
]
cu118-ampere-torch260 = [
    "unsloth[huggingface]",
    "bitsandbytes>=0.45.1",
    "unsloth[cu118onlytorch260]",
    "unsloth[flashattention]",
]
cu124-ampere-torch260 = [
    "unsloth[huggingface]",
    "bitsandbytes>=0.45.1",
    "unsloth[cu124onlytorch260]",
    "unsloth[flashattention]",
]
cu126-ampere-torch260 = [
    "unsloth[huggingface]",
    "bitsandbytes>=0.45.1",
    "unsloth[cu126onlytorch260]",
    "unsloth[flashattention]",
]

[project.urls]
homepage = "http://www.unsloth.ai"
documentation = "https://github.com/unslothai/unsloth"
repository = "https://github.com/unslothai/unsloth"<|MERGE_RESOLUTION|>--- conflicted
+++ resolved
@@ -40,11 +40,7 @@
 ]
 
 huggingface = [
-<<<<<<< HEAD
-    "unsloth_zoo>=2025.3.5",
-=======
     "unsloth_zoo>=2025.3.7",
->>>>>>> 8d7662e4
     "packaging",
     "tyro",
     "transformers>=4.46.1,!=4.47.0",
@@ -358,11 +354,7 @@
     "flash-attn>=2.6.3",
 ]
 colab-new = [
-<<<<<<< HEAD
-    "unsloth_zoo>=2025.3.5",
-=======
     "unsloth_zoo>=2025.3.7",
->>>>>>> 8d7662e4
     "packaging",
     "tyro",
     "transformers>=4.46.1,!=4.47.0",
